--- conflicted
+++ resolved
@@ -21,12 +21,9 @@
 import java.io.File;
 import java.io.FileReader;
 import java.io.IOException;
-<<<<<<< HEAD
 import java.net.ServerSocket;
 import java.util.ArrayList;
-=======
 import java.util.Collections;
->>>>>>> c7b95a74
 import java.util.List;
 import java.util.Map;
 import java.util.Properties;
@@ -71,13 +68,8 @@
 
   @Before
   public void initiate() throws Exception {
-<<<<<<< HEAD
     int port = getFreePort();
-    source = new AvroSource();
-=======
-    int port = 25430;
     source = Mockito.spy(new AvroSource());
->>>>>>> c7b95a74
     ch = new MemoryChannel();
     Configurables.configure(ch, new Context());
 
